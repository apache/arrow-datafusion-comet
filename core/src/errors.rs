--- conflicted
+++ resolved
@@ -72,13 +72,13 @@
         to_type: String,
     },
 
-<<<<<<< HEAD
     #[error("[NUMERIC_VALUE_OUT_OF_RANGE] {value} cannot be represented as Decimal({precision}, {scale}). If necessary set \"spark.sql.ansi.enabled\" to \"false\" to bypass this error, and return NULL instead.")]
     NumericValueOutOfRange {
         value: String,
         precision: u8,
         scale: i8,
-=======
+    },
+
     #[error("[CAST_OVERFLOW] The value {value} of the type \"{from_type}\" cannot be cast to \"{to_type}\" \
         due to an overflow. Use `try_cast` to tolerate overflow and return NULL instead. If necessary \
         set \"spark.sql.ansi.enabled\" to \"false\" to bypass this error.")]
@@ -86,7 +86,6 @@
         value: String,
         from_type: String,
         to_type: String,
->>>>>>> 19379a35
     },
 
     #[error(transparent)]
