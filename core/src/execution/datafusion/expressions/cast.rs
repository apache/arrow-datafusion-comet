--- conflicted
+++ resolved
@@ -89,7 +89,24 @@
     }};
 }
 
-<<<<<<< HEAD
+macro_rules! cast_utf8_to_timestamp {
+    ($array:expr, $eval_mode:expr, $array_type:ty, $cast_method:ident) => {{
+        let len = $array.len();
+        let mut cast_array = PrimitiveArray::<$array_type>::builder(len).with_timezone("UTC");
+        for i in 0..len {
+            if $array.is_null(i) {
+                cast_array.append_null()
+            } else if let Ok(Some(cast_value)) = $cast_method($array.value(i).trim(), $eval_mode) {
+                cast_array.append_value(cast_value);
+            } else {
+                cast_array.append_null()
+            }
+        }
+        let result: ArrayRef = Arc::new(cast_array.finish()) as ArrayRef;
+        result
+    }};
+}
+
 macro_rules! cast_int_to_int_macro {
     (
         $array: expr,
@@ -142,22 +159,6 @@
                 .collect::<Result<PrimitiveArray<$to_arrow_primitive_type>, _>>(),
         }?;
         let result: CometResult<ArrayRef> = Ok(Arc::new(output_array) as ArrayRef);
-=======
-macro_rules! cast_utf8_to_timestamp {
-    ($array:expr, $eval_mode:expr, $array_type:ty, $cast_method:ident) => {{
-        let len = $array.len();
-        let mut cast_array = PrimitiveArray::<$array_type>::builder(len).with_timezone("UTC");
-        for i in 0..len {
-            if $array.is_null(i) {
-                cast_array.append_null()
-            } else if let Ok(Some(cast_value)) = $cast_method($array.value(i).trim(), $eval_mode) {
-                cast_array.append_value(cast_value);
-            } else {
-                cast_array.append_null()
-            }
-        }
-        let result: ArrayRef = Arc::new(cast_array.finish()) as ArrayRef;
->>>>>>> 064cb472
         result
     }};
 }
@@ -201,7 +202,9 @@
             (DataType::LargeUtf8, DataType::Boolean) => {
                 Self::spark_cast_utf8_to_boolean::<i64>(&array, self.eval_mode)?
             }
-<<<<<<< HEAD
+            (DataType::Utf8, DataType::Timestamp(_, _)) => {
+                Self::cast_string_to_timestamp(&array, to_type, self.eval_mode)?
+            }
             (DataType::Int64, DataType::Int32)
             | (DataType::Int64, DataType::Int16)
             | (DataType::Int64, DataType::Int8)
@@ -211,10 +214,6 @@
                 if self.eval_mode != EvalMode::Try =>
             {
                 Self::spark_cast_int_to_int(&array, self.eval_mode, from_type, to_type)?
-=======
-            (DataType::Utf8, DataType::Timestamp(_, _)) => {
-                Self::cast_string_to_timestamp(&array, to_type, self.eval_mode)?
->>>>>>> 064cb472
             }
             (
                 DataType::Utf8,
@@ -291,7 +290,30 @@
         Ok(cast_array)
     }
 
-<<<<<<< HEAD
+    fn cast_string_to_timestamp(
+        array: &ArrayRef,
+        to_type: &DataType,
+        eval_mode: EvalMode,
+    ) -> CometResult<ArrayRef> {
+        let string_array = array
+            .as_any()
+            .downcast_ref::<GenericStringArray<i32>>()
+            .expect("Expected a string array");
+
+        let cast_array: ArrayRef = match to_type {
+            DataType::Timestamp(_, _) => {
+                cast_utf8_to_timestamp!(
+                    string_array,
+                    eval_mode,
+                    TimestampMicrosecondType,
+                    timestamp_parser
+                )
+            }
+            _ => unreachable!("Invalid data type {:?} in cast from string", to_type),
+        };
+        Ok(cast_array)
+    }
+
     fn spark_cast_int_to_int(
         array: &dyn Array,
         eval_mode: EvalMode,
@@ -322,30 +344,6 @@
                 format!("invalid integer type {to_type} in cast from {from_type}")
             ),
         }
-=======
-    fn cast_string_to_timestamp(
-        array: &ArrayRef,
-        to_type: &DataType,
-        eval_mode: EvalMode,
-    ) -> CometResult<ArrayRef> {
-        let string_array = array
-            .as_any()
-            .downcast_ref::<GenericStringArray<i32>>()
-            .expect("Expected a string array");
-
-        let cast_array: ArrayRef = match to_type {
-            DataType::Timestamp(_, _) => {
-                cast_utf8_to_timestamp!(
-                    string_array,
-                    eval_mode,
-                    TimestampMicrosecondType,
-                    timestamp_parser
-                )
-            }
-            _ => unreachable!("Invalid data type {:?} in cast from string", to_type),
-        };
-        Ok(cast_array)
->>>>>>> 064cb472
     }
 
     fn spark_cast_utf8_to_boolean<OffsetSize>(
