--- conflicted
+++ resolved
@@ -569,13 +569,12 @@
             (DataType::Float32, DataType::LargeUtf8) => {
                 Self::spark_cast_float32_to_utf8::<i64>(&array, self.eval_mode)?
             }
-<<<<<<< HEAD
             (DataType::Float32, DataType::Decimal128(precision, scale)) => {
                 Self::cast_float32_to_decimal128(&array, *precision, *scale, self.eval_mode)?
             }
             (DataType::Float64, DataType::Decimal128(precision, scale)) => {
                 Self::cast_float64_to_decimal128(&array, *precision, *scale, self.eval_mode)?
-=======
+            }
             (DataType::Float32, DataType::Int8)
             | (DataType::Float32, DataType::Int16)
             | (DataType::Float32, DataType::Int32)
@@ -596,7 +595,6 @@
                     from_type,
                     to_type,
                 )?
->>>>>>> c261af34
             }
             _ => {
                 // when we have no Spark-specific casting we delegate to DataFusion
