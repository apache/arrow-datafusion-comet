<!--
Licensed to the Apache Software Foundation (ASF) under one
or more contributor license agreements.  See the NOTICE file
distributed with this work for additional information
regarding copyright ownership.  The ASF licenses this file
to you under the Apache License, Version 2.0 (the
"License"); you may not use this file except in compliance
with the License.  You may obtain a copy of the License at

  http://www.apache.org/licenses/LICENSE-2.0

Unless required by applicable law or agreed to in writing,
software distributed under the License is distributed on an
"AS IS" BASIS, WITHOUT WARRANTIES OR CONDITIONS OF ANY
KIND, either express or implied.  See the License for the
specific language governing permissions and limitations
under the License.
-->

# Apache DataFusion Comet

Apache DataFusion Comet is a high-performance accelerator for Apache Spark, built on top of the powerful
[Apache DataFusion](https://datafusion.apache.org) query engine. Comet is designed to significantly enhance the
performance of Apache Spark workloads while leveraging commodity hardware and seamlessly integrating with the
Spark ecosystem without requiring any code changes.

# Benefits of Using Comet

## Run Spark Queries at DataFusion Speeds

Comet delivers a performance speedup for many queries, enabling faster data processing and shorter time-to-insights.

The following chart shows the time it takes to run the 22 TPC-H queries against 100 GB of data in Parquet format 
using a single executor with 8 cores.

When using Comet, the overall run time is reduced from 649 seconds to 440 seconds, a 1.5x speedup.

<<<<<<< HEAD
Running DataFusion standalone (without Spark) with the same number of cores results in a 3.9x speedup compared to Spark.
=======
When running TPC-H queries with DataFusion standalone (without Spark), the overall  run time is 3.9x faster.
>>>>>>> 6a0ce563

Comet is not yet achieving full DataFusion speeds in all cases, but with future work we aim to provide a 2x-4x speedup 
for many use cases.

![](docs/source/_static/images/tpch_allqueries.png)

Here is a breakdown showing relative performance of Spark, Comet, and DataFusion for each TPC-H query.

![](docs/source/_static/images/tpch_queries_compare.png)

The following chart shows how much Comet currently accelerates each query from the benchmark. Performance optimization
is an ongoing task, and we welcome contributions from the community to help achieve even greater speedups in the future.

![](docs/source/_static/images/tpch_queries_speedup.png)

These benchmarks can be reproduced in any environment using the documentation in the 
[Comet Benchmarking Guide](https://datafusion.apache.org/comet/contributor-guide/benchmarking.html). We encourage 
you to run your own benchmarks.

## Use Commodity Hardware

Comet leverages commodity hardware, eliminating the need for costly hardware upgrades or
specialized hardware accelerators, such as GPUs or FGPA. By maximizing the utilization of commodity hardware, Comet 
ensures cost-effectiveness and scalability for your Spark deployments.

## Spark Compatibility

Comet aims for 100% compatibility with all supported versions of Apache Spark, allowing you to integrate Comet into
your existing Spark deployments and workflows seamlessly. With no code changes required, you can immediately harness
the benefits of Comet's acceleration capabilities without disrupting your Spark applications.

## Tight Integration with Apache DataFusion

Comet tightly integrates with the core Apache DataFusion project, leveraging its powerful execution engine. With
seamless interoperability between Comet and DataFusion, you can achieve optimal performance and efficiency in your
Spark workloads.

## Active Community

Comet boasts a vibrant and active community of developers, contributors, and users dedicated to advancing the
capabilities of Apache DataFusion and accelerating the performance of Apache Spark.

## Getting Started

To get started with Apache DataFusion Comet, follow the
[installation instructions](https://datafusion.apache.org/comet/user-guide/installation.html). Join the
[DataFusion Slack and Discord channels](https://datafusion.apache.org/contributor-guide/communication.html) to connect
with other users, ask questions, and share your experiences with Comet.

## Contributing

We welcome contributions from the community to help improve and enhance Apache DataFusion Comet. Whether it's fixing
bugs, adding new features, writing documentation, or optimizing performance, your contributions are invaluable in
shaping the future of Comet. Check out our
[contributor guide](https://datafusion.apache.org/comet/contributor-guide/contributing.html) to get started.

## License

Apache DataFusion Comet is licensed under the Apache License 2.0. See the [LICENSE.txt](LICENSE.txt) file for details.

## Acknowledgments

We would like to express our gratitude to the Apache DataFusion community for their support and contributions to
Comet. Together, we're building a faster, more efficient future for big data processing with Apache Spark.<|MERGE_RESOLUTION|>--- conflicted
+++ resolved
@@ -35,11 +35,8 @@
 
 When using Comet, the overall run time is reduced from 649 seconds to 440 seconds, a 1.5x speedup.
 
-<<<<<<< HEAD
-Running DataFusion standalone (without Spark) with the same number of cores results in a 3.9x speedup compared to Spark.
-=======
-When running TPC-H queries with DataFusion standalone (without Spark), the overall  run time is 3.9x faster.
->>>>>>> 6a0ce563
+Running the same queries with DataFusion standalone (without Spark) using the same number of cores results in a 3.9x 
+speedup compared to Spark.
 
 Comet is not yet achieving full DataFusion speeds in all cases, but with future work we aim to provide a 2x-4x speedup 
 for many use cases.
