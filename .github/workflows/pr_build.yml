# Licensed to the Apache Software Foundation (ASF) under one
# or more contributor license agreements.  See the NOTICE file
# distributed with this work for additional information
# regarding copyright ownership.  The ASF licenses this file
# to you under the Apache License, Version 2.0 (the
# "License"); you may not use this file except in compliance
# with the License.  You may obtain a copy of the License at
#
#   http://www.apache.org/licenses/LICENSE-2.0
#
# Unless required by applicable law or agreed to in writing,
# software distributed under the License is distributed on an
# "AS IS" BASIS, WITHOUT WARRANTIES OR CONDITIONS OF ANY
# KIND, either express or implied.  See the License for the
# specific language governing permissions and limitations
# under the License.

name: PR Build

concurrency:
  group: ${{ github.repository }}-${{ github.head_ref || github.sha }}-${{ github.workflow }}
  cancel-in-progress: true

on:
  push:
    paths-ignore:
      - "doc/**"
      - "**.md"
  pull_request:
    paths-ignore:
      - "doc/**"
      - "**.md"
  # manual trigger
  # https://docs.github.com/en/actions/managing-workflow-runs/manually-running-a-workflow
  workflow_dispatch:

env:
  RUST_VERSION: nightly

jobs:
  linux-test:
    strategy:
      matrix:
        os: [ubuntu-latest]
        java_version: [8, 11, 17]
        test-target: [rust, java]
        spark-version: ['3.4']
        is_push_event:
          - ${{ github.event_name == 'push' }}
        exclude: # exclude java 11 for pull_request event
          - java_version: 11
            is_push_event: false
      fail-fast: false
    name: ${{ matrix.os }}/java ${{ matrix.java_version }}-spark-${{matrix.spark-version}}/${{ matrix.test-target }}
    runs-on: ${{ matrix.os }}
    container:
      image: amd64/rust
    steps:
      - uses: actions/checkout@v4
      - name: Setup Rust & Java toolchain
        uses: ./.github/actions/setup-builder
        with:
          rust-version: ${{env.RUST_VERSION}}
          jdk-version: ${{ matrix.java_version }}
      - if: matrix.test-target == 'rust'
        name: Rust test steps
        uses: ./.github/actions/rust-test
      - if: matrix.test-target == 'java'
        name: Java test steps
        uses: ./.github/actions/java-test
        with:
          maven_opts: -Pspark-${{ matrix.spark-version }}
          # upload test reports only for java 17
          upload-test-reports: ${{ matrix.java_version == '17' }}

  linux-test-with-old-spark:
    strategy:
      matrix:
        os: [ubuntu-latest]
        java_version: [8, 11, 17]
        test-target: [java]
        spark-version: ['3.2', '3.3']
        exclude:
          - java_version: 17
            spark-version: '3.2'
          - java_version: 11
            spark-version: '3.2'
      fail-fast: false
    name: ${{ matrix.os }}/java ${{ matrix.java_version }}-spark-${{matrix.spark-version}}/${{ matrix.test-target }}
    runs-on: ${{ matrix.os }}
    container:
      image: amd64/rust
    steps:
      - uses: actions/checkout@v4
      - name: Setup Rust & Java toolchain
        uses: ./.github/actions/setup-builder
        with:
          rust-version: ${{env.RUST_VERSION}}
          jdk-version: ${{ matrix.java_version }}
      - name: Java test steps
        uses: ./.github/actions/java-test
        with:
          maven_opts: -Pspark-${{ matrix.spark-version }}

  macos-test:
    strategy:
      matrix:
        os: [macos-13]
        java_version: [8, 11, 17]
        test-target: [rust, java]
        spark-version: ['3.4']
      fail-fast: false
    if: github.event_name == 'push'
    name: ${{ matrix.os }}/java ${{ matrix.java_version }}-spark-${{matrix.spark-version}}/${{ matrix.test-target }}
    runs-on: ${{ matrix.os }}
    steps:
      - uses: actions/checkout@v4
      - name: Setup Rust & Java toolchain
        uses: ./.github/actions/setup-macos-builder
        with:
          rust-version: ${{env.RUST_VERSION}}
          jdk-version: ${{ matrix.java_version }}
      - if: matrix.test-target == 'rust'
        name: Rust test steps
        uses: ./.github/actions/rust-test
      - if: matrix.test-target == 'java'
        name: Java test steps
        uses: ./.github/actions/java-test
        with:
          maven_opts: -Pspark-${{ matrix.spark-version }}

  macos-aarch64-test:
    strategy:
      matrix:
        java_version: [8, 11, 17]
        test-target: [rust, java]
        spark-version: ['3.4']
        is_push_event:
          - ${{ github.event_name == 'push' }}
        exclude: # exclude java 11 for pull_request event
          - java_version: 11
            is_push_event: false
      fail-fast: false
    name: macos-14(Silicon)/java ${{ matrix.java_version }}-spark-${{matrix.spark-version}}/${{ matrix.test-target }}
    runs-on: macos-14
    steps:
      - uses: actions/checkout@v4
      - name: Setup Rust & Java toolchain
        uses: ./.github/actions/setup-macos-builder
        with:
          rust-version: ${{env.RUST_VERSION}}
          jdk-version: ${{ matrix.java_version }}
          jdk-architecture: aarch64
          protoc-architecture: aarch_64
      - if: matrix.test-target == 'rust'
        name: Rust test steps
        uses: ./.github/actions/rust-test
      - if: matrix.test-target == 'java'
        name: Java test steps
        uses: ./.github/actions/java-test
        with:
          maven_opts: -Pspark-${{ matrix.spark-version }}

  macos-aarch64-test-with-old-spark:
    strategy:
      matrix:
        java_version: [8, 17]
        test-target: [java]
        spark-version: ['3.2', '3.3']
        exclude:
          - java_version: 17
            spark-version: '3.2'
          - java_version: 8
            spark-version: '3.3'
      fail-fast: false
    name: macos-14(Silicon)/java ${{ matrix.java_version }}-spark-${{matrix.spark-version}}/${{ matrix.test-target }}
    runs-on: macos-14
    steps:
      - uses: actions/checkout@v4
      - name: Setup Rust & Java toolchain
        uses: ./.github/actions/setup-macos-builder
        with:
          rust-version: ${{env.RUST_VERSION}}
          jdk-version: ${{ matrix.java_version }}
          jdk-architecture: aarch64
          protoc-architecture: aarch_64
      - if: matrix.test-target == 'java'
        name: Java test steps
        uses: ./.github/actions/java-test
        with:
<<<<<<< HEAD
          maven_opts: -Pspark-${{ matrix.spark-version }}

  check-pr-title:
    runs-on: ubuntu-latest
    steps:
      - uses: actions/checkout@v4
      - name: Check PR title
        env:
          PR_TITLE: ${{ github.event.pull_request.title }}
        run: |
          if ! echo $PR_TITLE | grep -Eq '^(\w+)(\(.+\))?: .+$'; then
            echo "PR title does not follow conventional commit style."
            echo "Please use a title in the format: type: message, or type(scope): message"
            echo "Example: feat: Add support for sort-merge join"
            exit 1
          fi
=======
          MAVEN_OPTS: -Pspark-${{ matrix.spark-version }}
>>>>>>> a131c440
<|MERGE_RESOLUTION|>--- conflicted
+++ resolved
@@ -188,23 +188,4 @@
         name: Java test steps
         uses: ./.github/actions/java-test
         with:
-<<<<<<< HEAD
           maven_opts: -Pspark-${{ matrix.spark-version }}
-
-  check-pr-title:
-    runs-on: ubuntu-latest
-    steps:
-      - uses: actions/checkout@v4
-      - name: Check PR title
-        env:
-          PR_TITLE: ${{ github.event.pull_request.title }}
-        run: |
-          if ! echo $PR_TITLE | grep -Eq '^(\w+)(\(.+\))?: .+$'; then
-            echo "PR title does not follow conventional commit style."
-            echo "Please use a title in the format: type: message, or type(scope): message"
-            echo "Example: feat: Add support for sort-merge join"
-            exit 1
-          fi
-=======
-          MAVEN_OPTS: -Pspark-${{ matrix.spark-version }}
->>>>>>> a131c440
