--- conflicted
+++ resolved
@@ -482,7 +482,6 @@
       "spark.comet.cast.stringToTimestamp is disabled")
   }
 
-<<<<<<< HEAD
   test("cast string to timestamp") {
     withSQLConf(
       SQLConf.SESSION_LOCAL_TIMEZONE.key -> "UTC",
@@ -498,13 +497,6 @@
         "T2",
         "-9?")
       castTimestampTest(values.toDF("a"), DataTypes.TimestampType)
-=======
-  ignore("cast StringType to TimestampType") {
-    // https://github.com/apache/datafusion-comet/issues/328
-    withSQLConf((CometConf.COMET_CAST_STRING_TO_TIMESTAMP.key, "true")) {
-      val values = Seq("2020-01-01T12:34:56.123456", "T2") ++ generateStrings(timestampPattern, 8)
-      castTest(values.toDF("a"), DataTypes.TimestampType)
->>>>>>> c9008199
     }
   }
 
